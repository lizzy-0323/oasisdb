--- conflicted
+++ resolved
@@ -9,12 +9,7 @@
 indexfile
 sstfile
 coverage.out
-<<<<<<< HEAD
-.history
-client-sdk/Python/data
-=======
 *.log
 
 
->>>>>>> 5f832431
 
